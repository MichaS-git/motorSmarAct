/*
FILENAME...   SmarActMCS2MotorDriver.h
USAGE...      Motor driver support for the SmarAct MCS2 controller.

David Vine
Adapted from Mark Rivers' ACR Driver
Jan 19, 2019

Note:
The MCS2 controller uses 64-bit int for the encoder and target positions. The motor record is limited
to 32 bit int for RMP (https://github.com/epics-modules/motor/issues/8, 
https://epics.anl.gov/tech-talk/2018/msg00087.php) which effectively limits the travel
range to +/- 2.1mm. 
Since it doesn't seem the motor record will update to using 64bit int the choices I can see are:
* 1 - using a non-standard motor support
* 2 - rescaling the minimum resolution to 1nm to effectively increase the range to 2.1m

I chose option 2. 
1 step = 1nm

Someone with more experience may have a better solution.

Note on controller capability:
The controller supports many more sophisticated features than are supported in this driver.
The two that may be of significant interest are:
  * TTL triggering at specified positions
  * "scan" mode where the piezo stick slip can flex up to 1.6micron to give
     very precise and fast motion

*/

#include "asynMotorController.h"
#include "asynMotorAxis.h"

/* This is the same for lin and rot positioners
 * lin: controller pm --> driver nm. Because of this the user can use the positioner for mm ranges
 * rot: controller ndeg --> driver udeg. Because of this the user can use the positioner for deg ranges
 * If this scaling was not implemented the maximum range would be ~2.147 mm/deg, now it's ~2147 mm/deg */
#define PULSES_PER_STEP 1000

/** MCS2 Axis status flags **/
const unsigned short ACTIVELY_MOVING         = 0x0001;
const unsigned short CLOSED_LOOP_ACTIVE      = 0x0002;
const unsigned short CALIBRATING             = 0x0004;
const unsigned short REFERENCING             = 0x0008;
const unsigned short MOVE_DELAYED            = 0x0010;
const unsigned short SENSOR_PRESENT          = 0x0020;
const unsigned short IS_CALIBRATED           = 0x0040;
const unsigned short IS_REFERENCED           = 0x0080;
const unsigned short END_STOP_REACHED        = 0x0100;
const unsigned short RANGE_LIMIT_REACHED     = 0x0200;
const unsigned short FOLLOWING_LIMIT_REACHED = 0x0400;
const unsigned short MOVEMENT_FAILED         = 0x0800;
const unsigned short STREAMING               = 0x1000;
const unsigned short OVERTEMP                = 0x4000;
const unsigned short REFERENCE_MARK          = 0x8000;

/** MCS2 Axis reference options **/
const unsigned short   START_DIRECTION         = 0x0001;
const unsigned short   REVERSE_DIRECTION       = 0x0002;
const unsigned short   AUTO_ZERO               = 0x0004;
const unsigned short   ABORT_ON_END_STOP       = 0x0008;
const unsigned short   CONTINUE_ON_REF_FOUND   = 0x0010;
const unsigned short   STOP_ON_REF_FOUND       = 0x0020;

/** MCS2 Axis constants **/
#define HOLD_FOREVER 0xffffffff

/** drvInfo strings for extra parameters that the MCS2 controller supports */
#define MCS2MclfString "MCLF"
#define MCS2PtypString "PTYP"
#define MCS2PtypRbString "PTYP_RB"
<<<<<<< HEAD
#define MCS2RefString "REF"
=======
#define MCS2PstatString "PSTAT"
>>>>>>> 7a5a91ad
#define MCS2CalString "CAL"

class epicsShareClass MCS2Axis : public asynMotorAxis
{
public:
  /* These are the methods we override from the base class */
  MCS2Axis(class MCS2Controller *pC, int axis);
  void report(FILE *fp, int level);
  asynStatus poll(bool *moving);
  asynStatus move(double position, int relative, double min_velocity, double max_velocity, double acceleration);
  asynStatus home(double min_velocity, double max_velocity, double acceleration, int forwards);
  asynStatus stop(double acceleration);
  asynStatus setPosition(double position);

private:
  MCS2Controller *pC_;      /**< Pointer to the asynMotorController to which this axis belongs.
                                *   Abbreviated because it is used very frequently */
  int channel_;
  asynStatus comStatus_;

  
friend class MCS2Controller;
};

class epicsShareClass MCS2Controller : public asynMotorController {
public:
  MCS2Controller(const char *portName, const char *MCS2PortName, int numAxes, double movingPollPeriod, double idlePollPeriod, int unusedMask = 0);
  virtual asynStatus clearErrors();

  /* These are the methods that we override from asynMotorDriver */
  asynStatus writeInt32(asynUser *pasynUser, epicsInt32 value);

  /* These are the methods that we override from asynMotorDriver */
  void report(FILE *fp, int level);
  MCS2Axis* getAxis(asynUser *pasynUser);
  MCS2Axis* getAxis(int axisNo);

protected:
  int mclf_; /**< MCL frequency */
#define FIRST_MCS2_PARAM mclf_
  int ptyp_; /**< positioner type */
  int ptyprb_; /**< positioner type readback */
<<<<<<< HEAD
  int ref_;  /**< reference command */ 
=======
  int pstatrb_; /**< positoner status word readback */
>>>>>>> 7a5a91ad
  int cal_;  /**< calibration command */
#define LAST_MCS2_PARAM cal_
#define NUM_MCS2_PARAMS (&LAST_MCS2_PARAM - &FIRST_MCS2_PARAM + 1)
  
friend class MCS2Axis;
};
<|MERGE_RESOLUTION|>--- conflicted
+++ resolved
@@ -70,11 +70,8 @@
 #define MCS2MclfString "MCLF"
 #define MCS2PtypString "PTYP"
 #define MCS2PtypRbString "PTYP_RB"
-<<<<<<< HEAD
+#define MCS2PstatString "PSTAT"
 #define MCS2RefString "REF"
-=======
-#define MCS2PstatString "PSTAT"
->>>>>>> 7a5a91ad
 #define MCS2CalString "CAL"
 
 class epicsShareClass MCS2Axis : public asynMotorAxis
@@ -117,11 +114,8 @@
 #define FIRST_MCS2_PARAM mclf_
   int ptyp_; /**< positioner type */
   int ptyprb_; /**< positioner type readback */
-<<<<<<< HEAD
+  int pstatrb_; /**< positoner status word readback */
   int ref_;  /**< reference command */ 
-=======
-  int pstatrb_; /**< positoner status word readback */
->>>>>>> 7a5a91ad
   int cal_;  /**< calibration command */
 #define LAST_MCS2_PARAM cal_
 #define NUM_MCS2_PARAMS (&LAST_MCS2_PARAM - &FIRST_MCS2_PARAM + 1)
